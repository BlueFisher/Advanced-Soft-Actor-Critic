import itertools
import logging
from typing import List, Tuple

import numpy as np
from mlagents_envs.environment import ActionTuple, UnityEnvironment
from mlagents_envs.side_channel.engine_configuration_channel import (
    EngineConfig, EngineConfigurationChannel)
from mlagents_envs.side_channel.environment_parameters_channel import \
    EnvironmentParametersChannel

logger = logging.getLogger('UnityWrapper')
logger.setLevel(level=logging.INFO)


class UnityWrapper:
    def __init__(self,
                 train_mode=True,
                 file_name=None,
                 base_port=5005,
                 no_graphics=True,
                 seed=None,
                 scene=None,
                 n_agents=1):
        """
        train_mode: If in train mode, Unity will run in the highest quality
        file_name: The executable path. The UnityEnvironment will run in editor if None
        base_port: The port that communicate to Unity. It will be set to 5004 automatically if in editor.
        no_graphics: If Unity runs in no graphic mode. It must be set to False if Unity has camera sensor.
        seed: Random seed
        scene: The scene name
        n_agents: The agents count
        """
        self.scene = scene

        seed = seed if seed is not None else np.random.randint(0, 65536)

        self.engine_configuration_channel = EngineConfigurationChannel()
        self.environment_parameters_channel = EnvironmentParametersChannel()

        self.environment_parameters_channel.set_float_parameter('env_copys', float(n_agents))

        self._env = UnityEnvironment(file_name=file_name,
                                     base_port=base_port if file_name else 5004,
                                     no_graphics=no_graphics and train_mode,
                                     seed=seed,
                                     additional_args=['--scene', scene],
                                     side_channels=[self.engine_configuration_channel,
                                                    self.environment_parameters_channel])

        self.engine_configuration_channel.set_configuration_parameters(
            width=200 if train_mode else 1280,
            height=200 if train_mode else 720,
            quality_level=5,
            time_scale=20 if train_mode else 1,
            target_frame_rate=-1,
            capture_frame_rate=60)

        self._env.reset()
        self.bahavior_name = list(self._env.behavior_specs)[0]

    def init(self):
        """
        return:
            observation shapes: tuple[(o1, ), (o2, ), (o3_1, o3_2, o3_3), ...]
            discrete action size: int, sum of all action branches
            continuous action size: int
        """
        behavior_spec = self._env.behavior_specs[self.bahavior_name]
<<<<<<< HEAD
        logger.info(f'Observation shapes: {behavior_spec.observation_specs}')
=======
        obs_shapes = [o.shape for o in behavior_spec.observation_specs]
        logger.info(f'Observation shapes: {obs_shapes}')
>>>>>>> a7b0208d

        self._empty_action = behavior_spec.action_spec.empty_action

        discrete_action_size = 0
        if behavior_spec.action_spec.discrete_size > 0:
            discrete_action_size = 1
            action_product_list = []
            for action, branch_size in enumerate(behavior_spec.action_spec.discrete_branches):
                discrete_action_size *= branch_size
                action_product_list.append(range(branch_size))
                logger.info(f"Discrete action branch {action} has {branch_size} different actions")

            self.action_product = np.array(list(itertools.product(*action_product_list)))

        continuous_action_size = behavior_spec.action_spec.continuous_size

        logger.info(f'Continuous action size: {continuous_action_size}')

        self.d_action_size = discrete_action_size
        self.c_action_size = continuous_action_size

        for o in behavior_spec.observation_specs:
            if len(o.shape) >= 3:
                self.engine_configuration_channel.set_configuration_parameters(quality_level=5)
                break

<<<<<<< HEAD
        return [o.shape for o in behavior_spec.observation_specs], discrete_action_size, continuous_action_size
=======
        return obs_shapes, discrete_action_size, continuous_action_size
>>>>>>> a7b0208d

    def reset(self, reset_config=None):
        """
        return:
            observations: list[(NAgents, o1), (NAgents, o2), (NAgents, o3_1, o3_2, o3_3)]
        """
        reset_config = {} if reset_config is None else reset_config
        for k, v in reset_config.items():
            self.environment_parameters_channel.set_float_parameter(k, float(v))

        self._env.reset()
        decision_steps, terminal_steps = self._env.get_steps(self.bahavior_name)

        return [obs.astype(np.float32) for obs in decision_steps.obs]

    def step(self, d_action, c_action):
        """
        d_action: (NAgents, discrete_action_size), one hot like action
        c_action: (NAgents, continuous_action_size)

        returns:
            observations: list[(NAgents, o1), (NAgents, o2), (NAgents, o3_1, o3_2, o3_3)]
            rewards: (NAgents, )
            done: (NAgents, ), np.bool
            max_step: (NAgents, ), np.bool
        """
        if self.d_action_size:
            d_action = np.argmax(d_action, axis=1)
            d_action = self.action_product[d_action]

        self._env.set_actions(self.bahavior_name,
                              ActionTuple(continuous=c_action, discrete=d_action))
        self._env.step()

        decision_steps, terminal_steps = self._env.get_steps(self.bahavior_name)

        tmp_terminal_steps = terminal_steps

        while len(decision_steps) == 0:
            self._env.set_actions(self.bahavior_name, self._empty_action(0))
            self._env.step()
            decision_steps, terminal_steps = self._env.get_steps(self.bahavior_name)
            tmp_terminal_steps.agent_id = np.concatenate([tmp_terminal_steps.agent_id,
                                                          terminal_steps.agent_id])
            tmp_terminal_steps.reward = np.concatenate([tmp_terminal_steps.reward,
                                                        terminal_steps.reward])
            tmp_terminal_steps.interrupted = np.concatenate([tmp_terminal_steps.interrupted,
                                                             terminal_steps.interrupted])

        reward = decision_steps.reward
        reward[tmp_terminal_steps.agent_id] = tmp_terminal_steps.reward

        done = np.full([len(decision_steps), ], False, dtype=np.bool)
        done[tmp_terminal_steps.agent_id] = True

        max_step = np.full([len(decision_steps), ], False, dtype=np.bool)
        max_step[tmp_terminal_steps.agent_id] = tmp_terminal_steps.interrupted

        return ([obs.astype(np.float32) for obs in decision_steps.obs],
                decision_steps.reward.astype(np.float32),
                done,
                max_step)

    def close(self):
        self._env.close()


if __name__ == "__main__":
    logging.basicConfig(level=logging.DEBUG)

    env = UnityWrapper(train_mode=True, base_port=5004)
    obs_shape_list, d_action_size, c_action_size = env.init()

    for i in range(100):
        obs_list = env.reset()
        n_agents = obs_list[0].shape[0]
        for j in range(100):
            d_action, c_action = None, None
            if d_action_size:
                d_action = np.random.randint(0, d_action_size, size=n_agents)
                d_action = np.eye(d_action_size, dtype=np.int32)[d_action]
            if c_action_size:
                c_action = np.random.randn(n_agents, c_action_size)

            print(i, j)
            obs_list, reward, done, max_step = env.step(d_action, c_action)

    env.close()<|MERGE_RESOLUTION|>--- conflicted
+++ resolved
@@ -67,12 +67,8 @@
             continuous action size: int
         """
         behavior_spec = self._env.behavior_specs[self.bahavior_name]
-<<<<<<< HEAD
-        logger.info(f'Observation shapes: {behavior_spec.observation_specs}')
-=======
         obs_shapes = [o.shape for o in behavior_spec.observation_specs]
         logger.info(f'Observation shapes: {obs_shapes}')
->>>>>>> a7b0208d
 
         self._empty_action = behavior_spec.action_spec.empty_action
 
@@ -99,11 +95,7 @@
                 self.engine_configuration_channel.set_configuration_parameters(quality_level=5)
                 break
 
-<<<<<<< HEAD
-        return [o.shape for o in behavior_spec.observation_specs], discrete_action_size, continuous_action_size
-=======
         return obs_shapes, discrete_action_size, continuous_action_size
->>>>>>> a7b0208d
 
     def reset(self, reset_config=None):
         """
